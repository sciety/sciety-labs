import asyncio
import hashlib
import logging
from datetime import date, datetime
from typing import Annotated, AsyncIterator, Optional, Sequence, Union
import aiohttp
from attr import dataclass

from fastapi import APIRouter, Depends, HTTPException, Request
from fastapi.responses import HTMLResponse, RedirectResponse
from fastapi.templating import Jinja2Templates
import starlette

from sciety_labs.app.app_providers_and_models import AppProvidersAndModels
from sciety_labs.app.utils.common import (
    AnnotatedPaginationParameters,
    get_page_title,
    get_rss_url
)
from sciety_labs.app.utils.response import AtomResponse
from sciety_labs.config.search_feed_config import SearchFeedConfig, SearchFeedsConfig
from sciety_labs.models.article import ArticleSearchResultItem, async_iter_preprint_article_mention
from sciety_labs.models.image import ObjectImages
from sciety_labs.providers.europepmc.utils import EUROPE_PMC_PREPRINT_SERVERS
from sciety_labs.providers.search import SearchDateRange, SearchParameters, SearchSortBy
from sciety_labs.providers.semantic_scholar.utils import SEMANTIC_SCHOLAR_SEARCH_VENUES
from sciety_labs.utils.aio import get_exception_status_code
from sciety_labs.utils.async_utils import async_iter_sync_iterable, get_list_for_async_iterable
from sciety_labs.utils.datetime import get_date_as_utc_timestamp, get_utcnow
from sciety_labs.utils.pagination import (
    UrlPaginationParameters,
    UrlPaginationState,
    async_get_url_pagination_state_for_pagination_parameters
)


LOGGER = logging.getLogger(__name__)


GENERIC_SEARCH_FEED_PAGE_DESCRIPTION = 'Keep up to date with the latest preprint activity'


class SearchProviders:
    SCIETY_LABS = 'sciety_labs'
    SEMANTIC_SCHOLAR = 'semantic_scholar'
    EUROPE_PMC = 'europe_pmc'


@dataclass
class UrlSearchParameters(SearchParameters):
    search_provider: str = SearchProviders.SEMANTIC_SCHOLAR

    def get_hash(self) -> str:
        return hashlib.md5(
            '|'.join([
                self.query,
                self.date_range
            ]).encode('utf-8')
        ).hexdigest()


@dataclass
class SearchFeedParameters:
    search_parameters: UrlSearchParameters
    page_title: str
    page_description: str
    feed_images: Optional[ObjectImages] = None


def get_default_search_feed_parameters(
    search_parameters: UrlSearchParameters
) -> SearchFeedParameters:
    return SearchFeedParameters(
        search_parameters=search_parameters,
        page_title=(
            f'Search feed for {search_parameters.query}'
            if search_parameters.query else 'Search feed'
        ),
        page_description=GENERIC_SEARCH_FEED_PAGE_DESCRIPTION
    )


def get_search_feed_parameters_for_search_feed_config(
    search_feed_config: SearchFeedConfig
) -> SearchFeedParameters:
    return SearchFeedParameters(
        search_parameters=UrlSearchParameters(
            query=search_feed_config.query,
            is_evaluated_only=False,
            sort_by=SearchSortBy.PUBLICATION_DATE,
            date_range=SearchDateRange.LAST_90_DAYS,
            search_provider=SearchProviders.EUROPE_PMC
        ),
        page_title=search_feed_config.title,
        page_description=search_feed_config.description,
        feed_images=ObjectImages(
            image_url=search_feed_config.image_url,
            wide_image_url=search_feed_config.wide_image_url
        )
    )


async def get_search_parameters(
    query: str = '',
    evaluated_only: bool = False,
    search_provider: str = SearchProviders.EUROPE_PMC,
    sort_by: str = SearchSortBy.RELEVANCE,
    date_range: str = SearchDateRange.LAST_90_DAYS
) -> UrlSearchParameters:
    return UrlSearchParameters(
        query=query,
        is_evaluated_only=evaluated_only,
        search_provider=search_provider,
        sort_by=sort_by,
        date_range=date_range
    )


AnnotatedSearchParameters = Annotated[
    UrlSearchParameters, Depends(get_search_parameters)
]


@dataclass
class SearchResultPage:
    search_result_list_with_article_meta: Sequence[ArticleSearchResultItem]
    url_pagination_state: UrlPaginationState
    error_message: Optional[str] = None
    preprint_servers: Optional[Sequence[str]] = None
    status_code: int = 200


<<<<<<< HEAD
def sync_get_search_result_page(
=======
async def get_search_result_page(
>>>>>>> 037e0205
    app_providers_and_models: AppProvidersAndModels,
    request: Request,
    search_parameters: AnnotatedSearchParameters,
    pagination_parameters: AnnotatedPaginationParameters
) -> SearchResultPage:
    search_result_iterator: AsyncIterator[ArticleSearchResultItem]
    error_message: Optional[str] = None
    status_code: int = 200
    try:
        preprint_servers: Optional[Sequence[str]] = None
        LOGGER.info('search_parameters: %r', search_parameters)
        if not search_parameters.query:
            search_result_iterator = async_iter_sync_iterable([])
        elif search_parameters.search_provider == SearchProviders.SEMANTIC_SCHOLAR:
            search_result_iterator = (
                app_providers_and_models
                .semantic_scholar_search_provider.iter_search_result_item(
                    search_parameters=search_parameters
                )
            )
            preprint_servers = SEMANTIC_SCHOLAR_SEARCH_VENUES
        elif search_parameters.search_provider == SearchProviders.EUROPE_PMC:
            search_result_iterator = (
                app_providers_and_models
                .europe_pmc_provider.iter_search_result_item(
                    search_parameters=search_parameters
                )
            )
            preprint_servers = EUROPE_PMC_PREPRINT_SERVERS
        else:
            search_result_iterator = async_iter_sync_iterable([])
        search_result_list_with_article_meta = await get_list_for_async_iterable(
            app_providers_and_models
            .article_aggregator
            .async_iter_page_article_mention_with_article_meta_and_stats(
                async_iter_preprint_article_mention(
                    search_result_iterator
                ),
                page=pagination_parameters.page,
                items_per_page=pagination_parameters.items_per_page
            )
        )
        LOGGER.info(
            'search_result_list_with_article_meta[:1]=%r',
            search_result_list_with_article_meta[:1]
        )
    except aiohttp.ClientError as exc:
        error_message = f'Error retrieving search results from provider: {exc}'
        status_code = get_exception_status_code(exc) or 500
        search_result_list_with_article_meta = []
        search_result_iterator = async_iter_sync_iterable([])
    url_pagination_state = await async_get_url_pagination_state_for_pagination_parameters(
        url=request.url,
        pagination_parameters=pagination_parameters,
        is_this_page_empty=not search_result_list_with_article_meta,
        remaining_item_iterable=search_result_iterator
    )
    return SearchResultPage(
        search_result_list_with_article_meta=search_result_list_with_article_meta,
        preprint_servers=preprint_servers,
        url_pagination_state=url_pagination_state,
        error_message=error_message,
        status_code=status_code
    )


async def get_search_result_page(
    app_providers_and_models: AppProvidersAndModels,
    request: Request,
    search_parameters: AnnotatedSearchParameters,
    pagination_parameters: AnnotatedPaginationParameters
) -> SearchResultPage:
    return await asyncio.to_thread(
        sync_get_search_result_page,
        app_providers_and_models=app_providers_and_models,
        request=request,
        search_parameters=search_parameters,
        pagination_parameters=pagination_parameters
    )


def get_rss_updated_timestamp(
    search_result_list_with_article_meta: Sequence[ArticleSearchResultItem]
) -> Union[date, datetime]:
    publication_dates = [
        article_mention.article_meta.published_date
        for article_mention in search_result_list_with_article_meta
        if article_mention.article_meta and article_mention.article_meta.published_date
    ]
    if not publication_dates:
        return get_utcnow()
    return get_date_as_utc_timestamp(max(publication_dates))


def get_search_parameters_template_parameters(
    search_parameters: AnnotatedSearchParameters
) -> dict:
    return {
        'query': search_parameters.query,
        'is_search_evaluated_only': search_parameters.is_evaluated_only,
        'sort_by': search_parameters.sort_by,
        'date_range': search_parameters.date_range,
        'search_provider': search_parameters.search_provider
    }


def get_search_result_template_parameters(
    search_result_page: SearchResultPage
) -> dict:
    return {
        'preprint_servers': search_result_page.preprint_servers,
        'error_message': search_result_page.error_message,
        'search_results': search_result_page.search_result_list_with_article_meta,
        'pagination': search_result_page.url_pagination_state
    }


def create_search_router(
    app_providers_and_models: AppProvidersAndModels,
    templates: Jinja2Templates,
    search_feeds_config: SearchFeedsConfig
):
    router = APIRouter()

    @router.get('/search', response_class=HTMLResponse)
    async def search(
        request: Request,
        search_parameters: AnnotatedSearchParameters,
        pagination_parameters: AnnotatedPaginationParameters
    ):
        search_result_page = await get_search_result_page(
            app_providers_and_models=app_providers_and_models,
            request=request,
            search_parameters=search_parameters,
            pagination_parameters=pagination_parameters
        )
        return templates.TemplateResponse(
            request=request,
            name='pages/search.html',
            context={
                **get_search_parameters_template_parameters(search_parameters),
                **get_search_result_template_parameters(search_result_page),
                'page_title': (
                    f'Search results for {search_parameters.query}'
                    if search_parameters.query else 'Search'
                )
            },
            status_code=search_result_page.status_code
        )

    async def _render_search_feed(
        request: Request,
        search_feed_parameters: SearchFeedParameters,
        pagination_parameters: UrlPaginationParameters
    ):
        search_result_page = await get_search_result_page(
            app_providers_and_models=app_providers_and_models,
            request=request,
            search_parameters=search_feed_parameters.search_parameters,
            pagination_parameters=pagination_parameters
        )
        return templates.TemplateResponse(
            request=request,
            name='pages/search-feed.html',
            context={
                **get_search_parameters_template_parameters(
                    search_feed_parameters.search_parameters
                ),
                **get_search_result_template_parameters(search_result_page),
                'page_title': search_feed_parameters.page_title,
                'page_description': search_feed_parameters.page_description,
                'page_images': search_feed_parameters.feed_images,
                'rss_url': get_rss_url(request)
            },
            status_code=search_result_page.status_code
        )

    async def _render_search_feed_atom_xml(
        request: Request,
        search_feed_parameters: SearchFeedParameters,
        pagination_parameters: UrlPaginationParameters
    ):
        search_result_page = await get_search_result_page(
            app_providers_and_models=app_providers_and_models,
            request=request,
            search_parameters=search_feed_parameters.search_parameters,
            pagination_parameters=pagination_parameters
        )
        return templates.TemplateResponse(
            request=request,
            name='pages/search-feed.atom.xml',
            context={
                **get_search_parameters_template_parameters(
                    search_feed_parameters.search_parameters
                ),
                **get_search_result_template_parameters(search_result_page),
                'last_updated_timestamp': get_rss_updated_timestamp(
                    search_result_page.search_result_list_with_article_meta
                ),
                'search_parameters_hash': search_feed_parameters.search_parameters.get_hash(),
                'page_title': search_feed_parameters.page_title,
                'page_description': search_feed_parameters.page_description,
                'page_images': search_feed_parameters.feed_images
            },
            media_type=AtomResponse.media_type,
            status_code=search_result_page.status_code
        )

    @router.get('/feeds', response_class=HTMLResponse)
    async def search_feeds(
        request: Request
    ):
        return templates.TemplateResponse(
            request=request,
            name='pages/search-feeds.html',
            context={
                'page_title': get_page_title('Feeds'),
                'search_feeds': search_feeds_config.feeds_by_slug.values()
            }
        )

    @router.get('/feeds/search', response_class=HTMLResponse)
    async def search_feed(
        request: Request,
        search_parameters: AnnotatedSearchParameters,
        pagination_parameters: AnnotatedPaginationParameters
    ):
        return await _render_search_feed(
            request=request,
            search_feed_parameters=get_default_search_feed_parameters(search_parameters),
            pagination_parameters=pagination_parameters
        )

    @router.get('/feeds/search/create', response_class=RedirectResponse)
    async def create_search_feed(request: Request):
        return RedirectResponse(
            (
                request
                .url
                .remove_query_params('sort_by')
                .include_query_params(sort_by=SearchSortBy.PUBLICATION_DATE)
                .replace(path='/feeds/search')
            ),
            status_code=starlette.status.HTTP_302_FOUND
        )

    @router.get('/feeds/search/atom.xml', response_class=AtomResponse)
    async def search_feed_atom_feed(
        request: Request,
        search_parameters: AnnotatedSearchParameters,
        pagination_parameters: AnnotatedPaginationParameters
    ):
        return await _render_search_feed_atom_xml(
            request=request,
            search_feed_parameters=get_default_search_feed_parameters(search_parameters),
            pagination_parameters=pagination_parameters
        )

    @router.get('/feeds/by-name/{slug}', response_class=HTMLResponse)
    async def search_feed_by_name(
        request: Request,
        pagination_parameters: AnnotatedPaginationParameters,
        slug: str
    ):
        try:
            search_feed_config = search_feeds_config.feeds_by_slug[slug]
        except KeyError as exc:
            raise HTTPException(status_code=404, detail="Feed not found") from exc
        search_parameters = get_search_feed_parameters_for_search_feed_config(search_feed_config)
        return await _render_search_feed(
            request=request,
            search_feed_parameters=search_parameters,
            pagination_parameters=pagination_parameters
        )

    @router.get('/feeds/by-name/{slug}/atom.xml', response_class=AtomResponse)
    async def search_feed_by_name_atom_feed(
        request: Request,
        pagination_parameters: AnnotatedPaginationParameters,
        slug: str
    ):
        try:
            search_feed_config = search_feeds_config.feeds_by_slug[slug]
        except KeyError as exc:
            raise HTTPException(status_code=404, detail="Feed not found") from exc
        search_parameters = get_search_feed_parameters_for_search_feed_config(search_feed_config)
        return await _render_search_feed_atom_xml(
            request=request,
            search_feed_parameters=search_parameters,
            pagination_parameters=pagination_parameters
        )

    return router<|MERGE_RESOLUTION|>--- conflicted
+++ resolved
@@ -1,4 +1,3 @@
-import asyncio
 import hashlib
 import logging
 from datetime import date, datetime
@@ -130,11 +129,7 @@
     status_code: int = 200
 
 
-<<<<<<< HEAD
-def sync_get_search_result_page(
-=======
 async def get_search_result_page(
->>>>>>> 037e0205
     app_providers_and_models: AppProvidersAndModels,
     request: Request,
     search_parameters: AnnotatedSearchParameters,
@@ -201,21 +196,6 @@
     )
 
 
-async def get_search_result_page(
-    app_providers_and_models: AppProvidersAndModels,
-    request: Request,
-    search_parameters: AnnotatedSearchParameters,
-    pagination_parameters: AnnotatedPaginationParameters
-) -> SearchResultPage:
-    return await asyncio.to_thread(
-        sync_get_search_result_page,
-        app_providers_and_models=app_providers_and_models,
-        request=request,
-        search_parameters=search_parameters,
-        pagination_parameters=pagination_parameters
-    )
-
-
 def get_rss_updated_timestamp(
     search_result_list_with_article_meta: Sequence[ArticleSearchResultItem]
 ) -> Union[date, datetime]:
